apply plugin: 'com.android.application'

apply plugin: 'kotlin-android'
apply plugin: 'kotlin-android-extensions'
apply plugin: 'kotlin-kapt'
apply from: '../versioning.gradle'
apply from: "$rootDir/spotless.gradle"

ext {
    USE_ORCHESTRATOR = project.hasProperty('orchestrator') ? project.property('orchestrator') : false
}

android {
    compileSdkVersion 29
    ndkVersion '21.0.6113669'
    defaultConfig {
        applicationId "com.duckduckgo.mobile.android"
        minSdkVersion 21
        targetSdkVersion 29
        versionCode buildVersionCode()
        versionName buildVersionName()
        testInstrumentationRunner "com.duckduckgo.app.TestRunner"
        archivesBaseName = "duckduckgo-$versionName"
        vectorDrawables.useSupportLibrary = true

        javaCompileOptions {
            annotationProcessorOptions {
                arguments = ["room.schemaLocation": "$projectDir/schemas".toString()]
            }
        }
        sourceSets {
            androidTest.assets.srcDirs += files("$projectDir/schemas".toString())
            androidTest.resources.srcDirs += files("$projectDir/../submodules/".toString())
        }
    }
    compileOptions {
        sourceCompatibility = JavaVersion.VERSION_1_8
        targetCompatibility = JavaVersion.VERSION_1_8
    }
    kotlinOptions {
        jvmTarget = "1.8"
    }
    signingConfigs {
        release
    }
    buildTypes {
        debug {
            applicationIdSuffix ".debug"
            pseudoLocalesEnabled false
            manifestPlaceholders = [
                    appIcon: "@mipmap/ic_launcher_blue",
                    appIconRound: "@mipmap/ic_launcher_blue_round"
            ]
        }
        release {
            minifyEnabled false
            proguardFiles getDefaultProguardFile('proguard-android.txt'), 'proguard-rules.pro'
            signingConfig signingConfigs.release
            manifestPlaceholders = [
                    appIcon: "@mipmap/ic_launcher_red",
                    appIconRound: "@mipmap/ic_launcher_red_round"
            ]
        }
    }
    externalNativeBuild {

        cmake {
            path "CMakeLists.txt"
        }
    }
    lintOptions {
        abortOnError false
    }
    testOptions {
        unitTests.returnDefaultValues = true

        if (USE_ORCHESTRATOR) {
            execution 'ANDROID_TEST_ORCHESTRATOR'
        }
    }

    def staticConfigPath = "${System.getenv('HOME')}/jenkins_static/com.duckduckgo.mobile.android"
    def propertiesPath = "${staticConfigPath}/ddg_android_build.properties"
    def propertiesFile = new File(propertiesPath)
    if (propertiesFile.exists()) {
        def props = new Properties()
        props.load(new FileInputStream(propertiesFile))
        android.signingConfigs.release.storeFile = file("${staticConfigPath}/${props['key.store']}")
        android.signingConfigs.release.storePassword = props['key.store.password']
        android.signingConfigs.release.keyAlias = props['key.alias']
        android.signingConfigs.release.keyPassword = props['key.alias.password']
    } else {
        println "Signing properties not found at ${propertiesPath}, releases will NOT succeed"
        android.buildTypes.release.signingConfig = null
    }
}

ext {
    androidX = "1.2.0-beta01"
    materialDesign = "1.2.0-alpha05"
    swipeRefreshLayout = "1.0.0"
    architectureComponents = "1.1.1"
    architectureComponentsExtensions = "1.1.1"
    androidKtxCore = "1.2.0"
    fragmentKtx = "1.2.3"
    constraintLayout = "2.0.0-beta4"
    lifecycle = "2.2.0"
    room = "2.2.5"
    workManager = "2.3.4"
    legacySupport = "1.0.0"
    coreTesting = "2.1.0"
    testRunner = "1.3.0"
    coroutines = "1.3.5"
    retrofitCoroutinesAdapter = "0.9.2"
    webkit = "1.2.0"
    referrerLibrary = "1.1.2"

    junit = "4.12"
    dagger = "2.27"
    retrofit = "2.8.1"
    ankoVersion = "0.10.4"
    glide = "4.11.0"
    lottieVersion = "3.4.0"
    okHttp = "3.14.7"
    rxJava = "2.1.10"
    rxAndroid = "2.0.2"
    timber = "4.7.1"
    rxRelay = "2.0.0"
<<<<<<< HEAD
    leakCanary = "2.5"
=======
    leakCanary = "2.0"
>>>>>>> dda6d75b
    mockito = "3.6.0"
    mockitoKotlin = "2.2.0"
    commonsMath = "3.6.1"
}


dependencies {
    implementation "androidx.legacy:legacy-support-v4:$legacySupport"
    debugImplementation "com.squareup.leakcanary:leakcanary-android:$leakCanary"

    implementation fileTree(dir: 'libs', include: ['*.jar'])

    implementation "org.jetbrains.kotlin:kotlin-stdlib-jdk7:$kotlin_version"
    implementation "org.jetbrains.kotlinx:kotlinx-coroutines-core:$coroutines"
    androidTestImplementation "org.jetbrains.kotlinx:kotlinx-coroutines-test:$coroutines"

    implementation "androidx.appcompat:appcompat:$androidX"
    implementation "com.google.android.material:material:$materialDesign"
    implementation "androidx.constraintlayout:constraintlayout:$constraintLayout"
    implementation "androidx.swiperefreshlayout:swiperefreshlayout:$swipeRefreshLayout"
    implementation "androidx.webkit:webkit:$webkit"
    implementation "com.squareup.okhttp3:okhttp:$okHttp"
    implementation "com.squareup.retrofit2:retrofit:$retrofit"
    implementation "com.squareup.retrofit2:converter-moshi:$retrofit"
    implementation "com.squareup.retrofit2:adapter-rxjava2:$retrofit"
    implementation "com.squareup.retrofit2:converter-scalars:$retrofit"
    implementation "com.jakewharton.retrofit:retrofit2-kotlin-coroutines-adapter:$retrofitCoroutinesAdapter"
    implementation "io.reactivex.rxjava2:rxjava:$rxJava"
    implementation "io.reactivex.rxjava2:rxandroid:$rxAndroid"
    implementation "com.jakewharton.timber:timber:$timber"
    implementation "com.google.dagger:dagger-android:$dagger"
    implementation "com.google.dagger:dagger-android-support:$dagger"

    // RxRelay
    implementation "com.jakewharton.rxrelay2:rxrelay:$rxRelay"

    // Anko
    implementation "org.jetbrains.anko:anko-commons:$ankoVersion"
    implementation "org.jetbrains.anko:anko-design:$ankoVersion"

    // Android KTX
    implementation "androidx.core:core-ktx:$androidKtxCore"
    implementation "androidx.fragment:fragment-ktx:$fragmentKtx"

    // ViewModel and LiveData
    implementation "androidx.lifecycle:lifecycle-extensions:$lifecycle"
    implementation "androidx.lifecycle:lifecycle-viewmodel-ktx:$lifecycle"
    implementation "androidx.lifecycle:lifecycle-livedata-ktx:$lifecycle"

    implementation "androidx.lifecycle:lifecycle-common-java8:$lifecycle"
    testImplementation "androidx.arch.core:core-testing:$coreTesting"
    androidTestImplementation "androidx.arch.core:core-testing:$coreTesting"

    // Room
    implementation "androidx.room:room-runtime:$room"
    implementation "androidx.room:room-rxjava2:$room"
    implementation "androidx.room:room-ktx:$room"
    kapt "androidx.room:room-compiler:$room"
    testImplementation "androidx.room:room-testing:$room"
    androidTestImplementation "androidx.room:room-testing:$room"

    // WorkManager
    implementation "androidx.work:work-runtime-ktx:$workManager"
    androidTestImplementation "androidx.work:work-testing:$workManager"
    implementation "androidx.work:work-rxjava2:$workManager"

    // Dagger
    kapt "com.google.dagger:dagger-android-processor:$dagger"
    kapt "com.google.dagger:dagger-compiler:$dagger"
    kaptAndroidTest "com.google.dagger:dagger-android-processor:$dagger"
    kaptAndroidTest "com.google.dagger:dagger-compiler:$dagger"

    // Glide
    implementation "com.github.bumptech.glide:glide:$glide"
    kapt "com.github.bumptech.glide:compiler:$glide"

    // Lottie
    implementation "com.airbnb.android:lottie:$lottieVersion"

    // Apache commons
    implementation "org.apache.commons:commons-math3:$commonsMath"

    // Play Store referrer library
    implementation("com.android.installreferrer:installreferrer:$referrerLibrary")

    // Testing dependencies
<<<<<<< HEAD
    androidTestImplementation "androidx.test:runner:$testRunner"
    androidTestImplementation "androidx.test:rules:$testRunner"
    androidTestUtil "androidx.test:orchestrator:$testRunner"
    androidTestImplementation ("org.mockito:mockito-android:$mockito") { // Fixes https://github.com/mockito/mockito/issues/2007
        exclude group: "org.mockito", module: "mockito-core"
=======
    testImplementation "junit:junit:$junit"

    androidTestImplementation "androidx.test:runner:$testRunner"
    androidTestImplementation "androidx.test:rules:$testRunner"
    androidTestUtil "androidx.test:orchestrator:$testRunner"
    androidTestImplementation ("org.mockito:mockito-android:$mockito") {
        exclude group: 'org.mockito', module: 'mockito-core' // Fixes https://github.com/mockito/mockito/issues/2007
>>>>>>> dda6d75b
    }
    androidTestImplementation "com.squareup.okhttp3:mockwebserver:$okHttp"
    androidTestImplementation "com.nhaarman.mockitokotlin2:mockito-kotlin:$mockitoKotlin"
    androidTestImplementation "org.jetbrains.kotlin:kotlin-reflect:$kotlin_version"
}<|MERGE_RESOLUTION|>--- conflicted
+++ resolved
@@ -126,11 +126,7 @@
     rxAndroid = "2.0.2"
     timber = "4.7.1"
     rxRelay = "2.0.0"
-<<<<<<< HEAD
     leakCanary = "2.5"
-=======
-    leakCanary = "2.0"
->>>>>>> dda6d75b
     mockito = "3.6.0"
     mockitoKotlin = "2.2.0"
     commonsMath = "3.6.1"
@@ -217,21 +213,11 @@
     implementation("com.android.installreferrer:installreferrer:$referrerLibrary")
 
     // Testing dependencies
-<<<<<<< HEAD
-    androidTestImplementation "androidx.test:runner:$testRunner"
-    androidTestImplementation "androidx.test:rules:$testRunner"
-    androidTestUtil "androidx.test:orchestrator:$testRunner"
-    androidTestImplementation ("org.mockito:mockito-android:$mockito") { // Fixes https://github.com/mockito/mockito/issues/2007
-        exclude group: "org.mockito", module: "mockito-core"
-=======
-    testImplementation "junit:junit:$junit"
-
     androidTestImplementation "androidx.test:runner:$testRunner"
     androidTestImplementation "androidx.test:rules:$testRunner"
     androidTestUtil "androidx.test:orchestrator:$testRunner"
     androidTestImplementation ("org.mockito:mockito-android:$mockito") {
         exclude group: 'org.mockito', module: 'mockito-core' // Fixes https://github.com/mockito/mockito/issues/2007
->>>>>>> dda6d75b
     }
     androidTestImplementation "com.squareup.okhttp3:mockwebserver:$okHttp"
     androidTestImplementation "com.nhaarman.mockitokotlin2:mockito-kotlin:$mockitoKotlin"
