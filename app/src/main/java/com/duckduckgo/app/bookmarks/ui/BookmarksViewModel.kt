--- conflicted
+++ resolved
@@ -20,16 +20,13 @@
 import androidx.lifecycle.*
 import com.duckduckgo.app.bookmarks.db.BookmarkEntity
 import com.duckduckgo.app.bookmarks.db.BookmarksDao
-<<<<<<< HEAD
+import com.duckduckgo.app.bookmarks.model.SavedSite
+import com.duckduckgo.app.bookmarks.service.ExportBookmarksResult
+import com.duckduckgo.app.bookmarks.service.ImportBookmarksResult
+import com.duckduckgo.app.bookmarks.service.BookmarksManager
 import com.duckduckgo.app.bookmarks.model.FavoritesRepository
-import com.duckduckgo.app.bookmarks.model.SavedSite
 import com.duckduckgo.app.bookmarks.model.SavedSite.Bookmark
 import com.duckduckgo.app.bookmarks.model.SavedSite.Favorite
-=======
-import com.duckduckgo.app.bookmarks.service.BookmarksManager
-import com.duckduckgo.app.bookmarks.service.ExportBookmarksResult
-import com.duckduckgo.app.bookmarks.service.ImportBookmarksResult
->>>>>>> 1ef61641
 import com.duckduckgo.app.bookmarks.ui.BookmarksViewModel.Command.*
 import com.duckduckgo.app.bookmarks.ui.EditBookmarkDialogFragment.EditBookmarkListener
 import com.duckduckgo.app.browser.favicon.FaviconManager
@@ -42,10 +39,7 @@
 import kotlinx.coroutines.flow.collect
 import kotlinx.coroutines.launch
 import kotlinx.coroutines.withContext
-<<<<<<< HEAD
 import timber.log.Timber
-=======
->>>>>>> 1ef61641
 import javax.inject.Inject
 import javax.inject.Provider
 
@@ -65,19 +59,11 @@
     )
 
     sealed class Command {
-<<<<<<< HEAD
         class OpenSavedSite(val savedSite: SavedSite) : Command()
         class ConfirmDeleteSavedSite(val savedSite: SavedSite) : Command()
         class ShowEditSavedSite(val savedSite: SavedSite) : Command()
-=======
-
-        class OpenBookmark(val bookmark: BookmarkEntity) : Command()
-        class ConfirmDeleteBookmark(val bookmark: BookmarkEntity) : Command()
-        class ShowEditBookmark(val bookmark: BookmarkEntity) : Command()
         data class ImportedBookmarks(val importBookmarksResult: ImportBookmarksResult) : Command()
         data class ExportedBookmarks(val exportBookmarksResult: ExportBookmarksResult) : Command()
-
->>>>>>> 1ef61641
     }
 
     companion object {
@@ -87,13 +73,14 @@
     val viewState: MutableLiveData<ViewState> = MutableLiveData()
     val command: SingleLiveEvent<Command> = SingleLiveEvent()
 
-<<<<<<< HEAD
-    private val bookmarks: LiveData<List<Bookmark>> = dao.bookmarks().map { bookmarks -> bookmarks.map { Bookmark(it.id, it.title ?: "", it.url) } }
-    private val bookmarksObserver = Observer<List<Bookmark>> { onBookmarksChanged(it!!) }
-=======
-    private val bookmarks: LiveData<List<BookmarkEntity>> = dao.getBookmarks()
-    private val bookmarksObserver = Observer<List<BookmarkEntity>> { onBookmarksChanged(it!!) }
->>>>>>> 1ef61641
+    private val bookmarks: LiveData<List<SavedSite.Bookmark>> = dao.getBookmarks().map { bookmarks -> bookmarks.map {
+        SavedSite.Bookmark(
+            it.id,
+            it.title ?: "",
+            it.url
+        )
+    } }
+    private val bookmarksObserver = Observer<List<SavedSite.Bookmark>> { onBookmarksChanged(it!!) }
 
     init {
         viewState.value = ViewState()
@@ -231,15 +218,10 @@
             return when {
                 isAssignableFrom(BookmarksViewModel::class.java) -> (
                     BookmarksViewModel(
-<<<<<<< HEAD
                         favoritesRepository.get(),
                         dao.get(),
                         faviconManager.get(),
-=======
-                        dao.get(),
-                        faviconManager.get(),
                         bookmarksManager.get(),
->>>>>>> 1ef61641
                         dispatcherProvider.get()
                     ) as T
                     )
