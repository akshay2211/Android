/*
 * Copyright (c) 2017 DuckDuckGo
 *
 * Licensed under the Apache License, Version 2.0 (the "License");
 * you may not use this file except in compliance with the License.
 * You may obtain a copy of the License at
 *
 *     http://www.apache.org/licenses/LICENSE-2.0
 *
 * Unless required by applicable law or agreed to in writing, software
 * distributed under the License is distributed on an "AS IS" BASIS,
 * WITHOUT WARRANTIES OR CONDITIONS OF ANY KIND, either express or implied.
 * See the License for the specific language governing permissions and
 * limitations under the License.
 */

package com.duckduckgo.app.browser

import android.net.Uri
import android.view.View
import android.webkit.ValueCallback
import android.webkit.WebChromeClient
import com.duckduckgo.app.browser.model.BasicAuthenticationRequest
import com.duckduckgo.app.trackerdetection.model.TrackingEvent

interface WebViewClientListener {

    fun navigationStateChanged(newWebNavigationState: WebNavigationState)
    fun pageRefreshed(refreshedUrl: String)
    fun progressChanged(newProgress: Int)

    fun titleReceived(newTitle: String)
    fun trackerDetected(event: TrackingEvent)
    fun pageHasHttpResources(page: String)

    fun sendEmailRequested(emailAddress: String)
    fun sendSmsRequested(telephoneNumber: String)
    fun dialTelephoneNumberRequested(telephoneNumber: String)
    fun goFullScreen(view: View)
    fun exitFullScreen()
    fun showFileChooser(filePathCallback: ValueCallback<Array<Uri>>, fileChooserParams: WebChromeClient.FileChooserParams)
    fun externalAppLinkClicked(appLink: SpecialUrlDetector.UrlType.IntentType)
<<<<<<< HEAD
    fun openInNewTab(url: String?)
=======
    fun recoverFromRenderProcessGone()
>>>>>>> b6bed2db

    fun requiresAuthentication(request: BasicAuthenticationRequest)
}<|MERGE_RESOLUTION|>--- conflicted
+++ resolved
@@ -40,11 +40,7 @@
     fun exitFullScreen()
     fun showFileChooser(filePathCallback: ValueCallback<Array<Uri>>, fileChooserParams: WebChromeClient.FileChooserParams)
     fun externalAppLinkClicked(appLink: SpecialUrlDetector.UrlType.IntentType)
-<<<<<<< HEAD
     fun openInNewTab(url: String?)
-=======
     fun recoverFromRenderProcessGone()
->>>>>>> b6bed2db
-
     fun requiresAuthentication(request: BasicAuthenticationRequest)
 }